--- conflicted
+++ resolved
@@ -1917,7 +1917,6 @@
 	})
 }
 
-<<<<<<< HEAD
 func TestTimeout(t *testing.T) {
 	runTests(t, dsn+"&readTimeout=1s", func(dbt *DBTest) {
 		type timeoutErr interface {
@@ -1952,13 +1951,6 @@
 	})
 }
 
-func TestPing(t *testing.T) {
-	runTests(t, dsn, func(dbt *DBTest) {
-		if err := dbt.db.Ping(); err != nil {
-			dbt.fail("Ping", "Ping", err)
-		}
-	})
-=======
 func TestColumnsReusesSlice(t *testing.T) {
 	rows := mysqlRows{
 		rs: resultSet{
@@ -1990,5 +1982,12 @@
 	if rows.rs.columnNames == nil {
 		t.Fatalf("expected columnNames to be set, got nil")
 	}
->>>>>>> 382e13d0
+}
+
+func TestPing(t *testing.T) {
+	runTests(t, dsn, func(dbt *DBTest) {
+		if err := dbt.db.Ping(); err != nil {
+			dbt.fail("Ping", "Ping", err)
+		}
+	})
 }